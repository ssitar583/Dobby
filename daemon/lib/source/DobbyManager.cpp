--- conflicted
+++ resolved
@@ -368,9 +368,12 @@
     AI_LOG_FN_ENTRY();
 
     // Run any pre-creation hooks
-    if (!onPreCreationHook(container))
-    {
-        return false;
+    if (container->config->rdkPlugins().size() > 0)
+    {
+        if (!onPreCreationHook(container))
+        {
+            return false;
+        }
     }
 
     // Create the container, but don't start it yet
@@ -774,21 +777,11 @@
         }
         else
         {
-<<<<<<< HEAD
             // if the respawn flag is set in the spec file then we need to store
             // any file descriptors for use at respawn time
             if (config->restartOnCrash())
             {
                 container->setRestartOnCrash(startState->files());
-=======
-            // Run preCreation hook
-            if (rdkPlugins.size() > 0)
-            {
-                if (!onPreCreationHook(container))
-                {
-                    pluginFailure = true;
-                }
->>>>>>> 5b4b5c1b
             }
 
             // try and create and start the container
@@ -956,21 +949,11 @@
                 std::ofstream flag(successFlagPath);
             }
 
-<<<<<<< HEAD
             // if the respawn flag is set in the spec file then we need to store
             // any file descriptors for use at respawn time
             if (config->restartOnCrash())
             {
                 container->setRestartOnCrash(startState->files());
-=======
-            // Run preCreation hook
-            if (rdkPlugins.size() > 0)
-            {
-                if (!onPreCreationHook(container))
-                {
-                    pluginFailure = true;
-                }
->>>>>>> 5b4b5c1b
             }
 
             // try and create and start the container
